--- conflicted
+++ resolved
@@ -224,13 +224,12 @@
 						Region,
 						CloudProvider,
 						Cell,
-<<<<<<< HEAD
-                        ResourceAttributes,
-                        ScopeSchemaUrl,
-                        ScopeName,
-                        ScopeVersion,
-                        ScopeAttributes,
-                        LogAttributes
+            ResourceAttributes,
+            ScopeSchemaUrl,
+            ScopeName,
+            ScopeVersion,
+            ScopeAttributes,
+            LogAttributes
                         )`
 	inlineinsertLogsSQLTemplate = `INSERT INTO %s SETTINGS async_insert=1, wait_for_async_insert=0 (
                         Timestamp,
@@ -242,33 +241,12 @@
                         ServiceName,
                         Body,
                         PodName,
-						ContainerName,
-						Region,
-						CloudProvider,
-						Cell,
+                        ContainerName,
+                        Region,
+                        CloudProvider,
+                        Cell,
                         ResourceAttributes,
                         LogAttributes
-=======
-                        ResourceAttributes,
-                        LogAttributes
-                        )`
-	inlineinsertLogsSQLTemplate = `INSERT INTO %s SETTINGS async_insert=1, wait_for_async_insert=0 (
-                        Timestamp,
-                        TraceId,
-                        SpanId,
-                        TraceFlags,
-                        SeverityText,
-                        SeverityNumber,
-                        ServiceName,
-                        Body,
-                        PodName,
-						ContainerName,
-						Region,
-						CloudProvider,
-						Cell,
-                        ResourceAttributes,
-                        LogAttributes
->>>>>>> 32702250
                         ) VALUES (?, ?, ?, ?, ?, ?, ?, ?, ?, ?, ?, ?, ?, ?, ?)`
 )
 
