// Copyright The OpenTelemetry Authors
// SPDX-License-Identifier: Apache-2.0

package clickhouseexporter // import "github.com/open-telemetry/opentelemetry-collector-contrib/exporter/clickhouseexporter"

import (
	"context"
	"database/sql"
	"fmt"
	"strings"
	"time"

	_ "github.com/ClickHouse/clickhouse-go/v2" // For register database driver.
	"go.opentelemetry.io/collector/component"
	"go.opentelemetry.io/collector/pdata/ptrace"
	conventions "go.opentelemetry.io/collector/semconv/v1.18.0"
	"go.uber.org/zap"

	"github.com/open-telemetry/opentelemetry-collector-contrib/internal/coreinternal/traceutil"
)

type tracesExporter struct {
	client    *sql.DB
	insertSQL string

	logger *zap.Logger
	cfg    *Config
}

func newTracesExporter(logger *zap.Logger, cfg *Config) (*tracesExporter, error) {
	client, err := newClickHouseClient(cfg)
	if err != nil {
		return nil, err
	}

	return &tracesExporter{
		client:    client,
		insertSQL: renderInsertTracesSQL(cfg),
		logger:    logger,
		cfg:       cfg,
	}, nil
}

func (e *tracesExporter) start(ctx context.Context, _ component.Host) error {
	if err := createDatabase(ctx, e.cfg); err != nil {
		return err
	}

	return createTracesTable(ctx, e.cfg, e.client)
}

// shutdown will shut down the exporter.
func (e *tracesExporter) shutdown(_ context.Context) error {
	if e.client != nil {
		return e.client.Close()
	}
	return nil
}

func (e *tracesExporter) pushTraceData(ctx context.Context, td ptrace.Traces) error {
	start := time.Now()
	err := func() error {
		statement, err := e.client.PrepareContext(ctx, e.insertSQL)
		if err != nil {
			return fmt.Errorf("PrepareContext:%w", err)
		}
		defer func() {
			_ = statement.Close()
		}()
		for i := 0; i < td.ResourceSpans().Len(); i++ {
			spans := td.ResourceSpans().At(i)
			res := spans.Resource()
			attr := res.Attributes()
			resAttr := make(map[string]string, attr.Len())
			attributesToMap(attr, resAttr)

			var serviceName string
			if v, ok := res.Attributes().Get(conventions.AttributeServiceName); ok {
				serviceName = v.Str()
			}
			for j := 0; j < spans.ScopeSpans().Len(); j++ {
				rs := spans.ScopeSpans().At(j).Spans()
				scopeName := spans.ScopeSpans().At(j).Scope().Name()
				scopeVersion := spans.ScopeSpans().At(j).Scope().Version()
				for k := 0; k < rs.Len(); k++ {
					r := rs.At(k)
<<<<<<< HEAD
					attrs := r.Attributes()
					spanAttr := make(map[string]string, attrs.Len())
					attributesToMap(attrs, spanAttr)

=======

					spanAttr := make(map[string]string, res.Attributes().Len())
					attributesToMap(r.Attributes(), spanAttr)
					if spans.ScopeSpans().At(j).Scope().Name() != "" {
						spanAttr[conventions.AttributeOtelScopeName] = spans.ScopeSpans().At(j).Scope().Name()
					}
					if spans.ScopeSpans().At(j).Scope().Version() != "" {
						spanAttr[conventions.AttributeOtelScopeVersion] = spans.ScopeSpans().At(j).Scope().Version()
					}
>>>>>>> 32702250
					status := r.Status()
					eventTimes, eventNames, eventAttrs := convertEvents(r.Events())
					linksTraceIDs, linksSpanIDs, linksTraceStates, linksAttrs := convertLinks(r.Links())
					_, err = statement.ExecContext(ctx,
						r.StartTimestamp().AsTime(),
						traceutil.TraceIDToHexOrEmptyString(r.TraceID()),
						traceutil.SpanIDToHexOrEmptyString(r.SpanID()),
						traceutil.SpanIDToHexOrEmptyString(r.ParentSpanID()),
						r.TraceState().AsRaw(),
						r.Name(),
						traceutil.SpanKindStr(r.Kind()),
						serviceName,
						resAttr,
						scopeName,
						scopeVersion,
						spanAttr,
						r.EndTimestamp().AsTime().Sub(r.StartTimestamp().AsTime()).Nanoseconds(),
						traceutil.StatusCodeStr(status.Code()),
						status.Message(),
						eventTimes,
						eventNames,
						eventAttrs,
						linksTraceIDs,
						linksSpanIDs,
						linksTraceStates,
						linksAttrs,
					)
					if err != nil {
						return fmt.Errorf("ExecContext:%w", err)
					}
				}
			}
		}
		return nil
	}()
	duration := time.Since(start)
	e.logger.Debug("insert traces", zap.Int("records", td.SpanCount()),
		zap.String("cost", duration.String()))
	return err
}

func convertEvents(events ptrace.SpanEventSlice) ([]time.Time, []string, []map[string]string) {
	times := make([]time.Time, events.Len())
	names := make([]string, events.Len())
	attrs := make([]map[string]string, events.Len())

	for i := 0; i < events.Len(); i++ {
		event := events.At(i)
		times = append(times, event.Timestamp().AsTime())
		names = append(names, event.Name())

		eventAttrs := event.Attributes()
		dest := make(map[string]string, eventAttrs.Len())
		attributesToMap(eventAttrs, dest)
		attrs = append(attrs, dest)
	}
	return times, names, attrs
}

func convertLinks(links ptrace.SpanLinkSlice) ([]string, []string, []string, []map[string]string) {
	traceIDs := make([]string, links.Len())
	spanIDs := make([]string, links.Len())
	states := make([]string, links.Len())
	attrs := make([]map[string]string, links.Len())

	for i := 0; i < links.Len(); i++ {
		link := links.At(i)
		traceIDs = append(traceIDs, traceutil.TraceIDToHexOrEmptyString(link.TraceID()))
		spanIDs = append(spanIDs, traceutil.SpanIDToHexOrEmptyString(link.SpanID()))
		states = append(states, link.TraceState().AsRaw())

		linkAttrs := link.Attributes()
		dest := make(map[string]string, linkAttrs.Len())
		attrs = append(attrs, dest)
	}
	return traceIDs, spanIDs, states, attrs
}

const (
	// language=ClickHouse SQL
	createTracesTableSQL = `
CREATE TABLE IF NOT EXISTS %s (
     Timestamp DateTime64(9) CODEC(Delta, ZSTD(1)),
     TraceId String CODEC(ZSTD(1)),
     SpanId String CODEC(ZSTD(1)),
     ParentSpanId String CODEC(ZSTD(1)),
     TraceState String CODEC(ZSTD(1)),
     SpanName LowCardinality(String) CODEC(ZSTD(1)),
     SpanKind LowCardinality(String) CODEC(ZSTD(1)),
     ServiceName LowCardinality(String) CODEC(ZSTD(1)),
     ResourceAttributes Map(LowCardinality(String), String) CODEC(ZSTD(1)),
     ScopeName String CODEC(ZSTD(1)),
     ScopeVersion String CODEC(ZSTD(1)),
     SpanAttributes Map(LowCardinality(String), String) CODEC(ZSTD(1)),
     Duration Int64 CODEC(ZSTD(1)),
     StatusCode LowCardinality(String) CODEC(ZSTD(1)),
     StatusMessage String CODEC(ZSTD(1)),
     Events Nested (
         Timestamp DateTime64(9),
         Name LowCardinality(String),
         Attributes Map(LowCardinality(String), String)
     ) CODEC(ZSTD(1)),
     Links Nested (
         TraceId String,
         SpanId String,
         TraceState String,
         Attributes Map(LowCardinality(String), String)
     ) CODEC(ZSTD(1)),
     INDEX idx_trace_id TraceId TYPE bloom_filter(0.001) GRANULARITY 1,
     INDEX idx_res_attr_key mapKeys(ResourceAttributes) TYPE bloom_filter(0.01) GRANULARITY 1,
     INDEX idx_res_attr_value mapValues(ResourceAttributes) TYPE bloom_filter(0.01) GRANULARITY 1,
     INDEX idx_span_attr_key mapKeys(SpanAttributes) TYPE bloom_filter(0.01) GRANULARITY 1,
     INDEX idx_span_attr_value mapValues(SpanAttributes) TYPE bloom_filter(0.01) GRANULARITY 1,
     INDEX idx_duration Duration TYPE minmax GRANULARITY 1
) ENGINE MergeTree()
%s
PARTITION BY toDate(Timestamp)
ORDER BY (ServiceName, SpanName, toUnixTimestamp(Timestamp), TraceId)
SETTINGS index_granularity=8192, ttl_only_drop_parts = 1;
`
	// language=ClickHouse SQL
	insertTracesSQLTemplate = `INSERT INTO %s (
                        Timestamp,
                        TraceId,
                        SpanId,
                        ParentSpanId,
                        TraceState,
                        SpanName,
                        SpanKind,
                        ServiceName,
					    ResourceAttributes,
						ScopeName,
						ScopeVersion,
                        SpanAttributes,
                        Duration,
                        StatusCode,
                        StatusMessage,
                        Events.Timestamp,
                        Events.Name,
                        Events.Attributes,
                        Links.TraceId,
                        Links.SpanId,
                        Links.TraceState,
                        Links.Attributes
                        ) VALUES (
                                  ?,
                                  ?,
                                  ?,
                                  ?,
                                  ?,
                                  ?,
                                  ?,
                                  ?,
                                  ?,
                                  ?,
                                  ?,
                                  ?,
                                  ?,
                                  ?,
                                  ?,
                                  ?,
                                  ?,
                                  ?,
                                  ?,
                                  ?,
                                  ?,
                                  ?
                                  )`
)

const (
	createTraceIDTsTableSQL = `
create table IF NOT EXISTS %s_trace_id_ts (
     TraceId String CODEC(ZSTD(1)),
     Start DateTime64(9) CODEC(Delta, ZSTD(1)),
     End DateTime64(9) CODEC(Delta, ZSTD(1)),
     INDEX idx_trace_id TraceId TYPE bloom_filter(0.01) GRANULARITY 1
) ENGINE MergeTree()
%s
ORDER BY (TraceId, toUnixTimestamp(Start))
SETTINGS index_granularity=8192;
`
	createTraceIDTsMaterializedViewSQL = `
CREATE MATERIALIZED VIEW IF NOT EXISTS %s_trace_id_ts_mv
TO %s.%s_trace_id_ts
AS SELECT
TraceId,
min(Timestamp) as Start,
max(Timestamp) as End
FROM
%s.%s
WHERE TraceId!=''
GROUP BY TraceId;
`
)

func createTracesTable(ctx context.Context, cfg *Config, db *sql.DB) error {
	if _, err := db.ExecContext(ctx, renderCreateTracesTableSQL(cfg)); err != nil {
		return fmt.Errorf("exec create traces table sql: %w", err)
	}
	if _, err := db.ExecContext(ctx, renderCreateTraceIDTsTableSQL(cfg)); err != nil {
		return fmt.Errorf("exec create traceIDTs table sql: %w", err)
	}
	if _, err := db.ExecContext(ctx, renderTraceIDTsMaterializedViewSQL(cfg)); err != nil {
		return fmt.Errorf("exec create traceIDTs view sql: %w", err)
	}
	return nil
}

func renderInsertTracesSQL(cfg *Config) string {
	return fmt.Sprintf(strings.ReplaceAll(insertTracesSQLTemplate, "'", "`"), cfg.TracesTableName)
}

func renderCreateTracesTableSQL(cfg *Config) string {
	var ttlExpr string
	if cfg.TTLDays > 0 {
		ttlExpr = fmt.Sprintf(`TTL toDateTime(Timestamp) + toIntervalDay(%d)`, cfg.TTLDays)
	}
	return fmt.Sprintf(createTracesTableSQL, cfg.TracesTableName, ttlExpr)
}

func renderCreateTraceIDTsTableSQL(cfg *Config) string {
	var ttlExpr string
	if cfg.TTLDays > 0 {
		ttlExpr = fmt.Sprintf(`TTL toDateTime(Start) + toIntervalDay(%d)`, cfg.TTLDays)
	}
	return fmt.Sprintf(createTraceIDTsTableSQL, cfg.TracesTableName, ttlExpr)
}

func renderTraceIDTsMaterializedViewSQL(cfg *Config) string {
	return fmt.Sprintf(createTraceIDTsMaterializedViewSQL, cfg.TracesTableName,
		cfg.Database, cfg.TracesTableName, cfg.Database, cfg.TracesTableName)
}<|MERGE_RESOLUTION|>--- conflicted
+++ resolved
@@ -84,22 +84,16 @@
 				scopeVersion := spans.ScopeSpans().At(j).Scope().Version()
 				for k := 0; k < rs.Len(); k++ {
 					r := rs.At(k)
-<<<<<<< HEAD
 					attrs := r.Attributes()
 					spanAttr := make(map[string]string, attrs.Len())
 					attributesToMap(attrs, spanAttr)
 
-=======
-
-					spanAttr := make(map[string]string, res.Attributes().Len())
-					attributesToMap(r.Attributes(), spanAttr)
 					if spans.ScopeSpans().At(j).Scope().Name() != "" {
 						spanAttr[conventions.AttributeOtelScopeName] = spans.ScopeSpans().At(j).Scope().Name()
 					}
 					if spans.ScopeSpans().At(j).Scope().Version() != "" {
 						spanAttr[conventions.AttributeOtelScopeVersion] = spans.ScopeSpans().At(j).Scope().Version()
 					}
->>>>>>> 32702250
 					status := r.Status()
 					eventTimes, eventNames, eventAttrs := convertEvents(r.Events())
 					linksTraceIDs, linksSpanIDs, linksTraceStates, linksAttrs := convertLinks(r.Links())
